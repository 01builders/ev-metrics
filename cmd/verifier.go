package cmd

import (
	"context"
	"github.com/01builders/ev-metrics/internal/celestia"
	"github.com/01builders/ev-metrics/internal/evm"
	"github.com/01builders/ev-metrics/internal/evnode"
	"github.com/01builders/ev-metrics/internal/metrics"
	"github.com/ethereum/go-ethereum/core/types"
	"github.com/rs/zerolog"
	"time"
)

// BlockVerifier handles verification of blocks against Celestia DA
type BlockVerifier struct {
	evnodeClient   *evnode.Client
	celestiaClient *celestia.Client
	evmClient      *evm.Client
	headerNS       []byte
	dataNS         []byte
	metrics        *metrics.Metrics
	chainID        string
	logger         zerolog.Logger
}

// NewBlockVerifier creates a new BlockVerifier
func NewBlockVerifier(
	evnodeClient *evnode.Client,
	celestiaClient *celestia.Client,
	evmClient *evm.Client,
	headerNS, dataNS []byte,
	metrics *metrics.Metrics,
	chainID string,
	logger zerolog.Logger,
) *BlockVerifier {
	return &BlockVerifier{
		evnodeClient:   evnodeClient,
		evmClient:      evmClient,
		celestiaClient: celestiaClient,
		headerNS:       headerNS,
		dataNS:         dataNS,
		metrics:        metrics,
		chainID:        chainID,
		logger:         logger,
	}
}

// VerifyHeadersAndData begins the background retry processor
func (v *BlockVerifier) VerifyHeadersAndData(ctx context.Context) error {
	headers := make(chan *types.Header, 10)
	sub, err := v.evmClient.SubscribeNewHead(ctx, headers)
	if err != nil {
		return err
	}
	defer sub.Unsubscribe()

	for {
		select {
		case <-ctx.Done():
			return nil
			// when a new unverified status is received, spawn a goroutine to handle retries.
		case header := <-headers:
			// spawn a goroutine to handle this block's retries
			go v.verifyBlock(ctx, header)
		}
	}
}

<<<<<<< HEAD
func (v *BlockVerifier) onVerified(namespace string, blockHeight uint64, verified bool, submissionDuration time.Duration) {
=======
func (v *BlockVerifier) onVerified(namespace string, blockHeight, daHeight uint64, verified bool) {
>>>>>>> fc47bcc9
	if verified {
		v.metrics.RecordSubmissionDaHeight(v.chainID, namespace, daHeight)
		v.metrics.RemoveVerifiedBlock(v.chainID, namespace, blockHeight)
		v.metrics.RecordSubmissionDuration(v.chainID, namespace, submissionDuration)
	} else {
		v.metrics.RecordMissingBlock(v.chainID, namespace, blockHeight)
	}
}

// verifyBlock attempts to verify a DA height for a given block status.
func (v *BlockVerifier) verifyBlock(ctx context.Context, header *types.Header) {
	blockHeight := header.Number.Uint64()

	// check if block has transactions
	hasTransactions := header.TxHash != types.EmptyRootHash

	namespace := "header"
	if hasTransactions {
		namespace = "data"
	}

	logger := v.logger.With().Str("namespace", namespace).Uint64("block_height", blockHeight).Logger()
	logger.Info().
		Str("hash", header.Hash().Hex()).
		Time("time", time.Unix(int64(header.Time), 0)).
		Uint64("gas_used", header.GasUsed).
		Bool("has_transactions", hasTransactions).
		Msg("processing block")

	startTime := time.Now()
	blockTime := time.Unix(int64(header.Time), 0)

	// exponential backoff intervals matching observed DA submission timing
	retryIntervals := []time.Duration{
		0, // immediate first attempt
		20 * time.Second,
		40 * time.Second,
		60 * time.Second,
		90 * time.Second,
		120 * time.Second,
	}

	for i, interval := range retryIntervals {
		retries := i + 1

		select {
		case <-ctx.Done():
			logger.Error().Msg("context cancelled")
			return
		case <-time.After(interval):
			// proceed with retry
		}

		blockResult, err := v.evnodeClient.GetBlock(ctx, blockHeight)
		if err != nil {
			logger.Warn().Err(err).Int("attempt", retries).Msg("failed to re-query block from ev-node")
			continue
		}

		daHeight := blockResult.HeaderDaHeight
		if namespace == "data" {
			daHeight = blockResult.DataDaHeight
		}

		if daHeight == 0 {
			logger.Debug().Int("attempt", retries).Msg("block still not submitted to DA, will retry")
			continue
		}

		blockResultWithBlobs, err := v.evnodeClient.GetBlockWithBlobs(ctx, blockHeight)
		if err != nil {
			logger.Warn().Err(err).Int("attempt", retries).Msg("failed to query block from ev-node")
			continue
		}

		daBlockTime, err := v.celestiaClient.GetBlockTimestamp(ctx, daHeight)
		if err != nil {
			logger.Warn().Err(err).Uint64("da_height", daHeight).Msg("failed to get da block timestamp")
			continue
		}

		// the time taken from block time to DA inclusion time.
		submissionDuration := daBlockTime.Sub(blockTime)

		switch namespace {
		case "header":
			verified, err := v.celestiaClient.VerifyBlobAtHeight(ctx, blockResultWithBlobs.HeaderBlob, daHeight, v.headerNS)

			if err != nil {
				logger.Warn().Err(err).Uint64("da_height", daHeight).Msg("verification failed")
				continue
			}

			if verified {
				logger.Info().
					Uint64("da_height", daHeight).
					Dur("duration", time.Since(startTime)).
					Msg("header blob verified on Celestia")
<<<<<<< HEAD
				v.onVerified(namespace, blockHeight, true, submissionDuration)
=======
				v.onVerified(namespace, blockHeight, daHeight, true)
>>>>>>> fc47bcc9
				return
			}

			// verification failed
			if retries >= len(retryIntervals)+1 {
				logger.Error().
					Uint64("da_height", daHeight).
					Dur("duration", time.Since(startTime)).
					Msg("max retries reached - header blob not verified")
<<<<<<< HEAD
				v.onVerified(namespace, blockHeight, false, 0)
=======
				v.onVerified(namespace, blockHeight, daHeight, false)
>>>>>>> fc47bcc9
				return
			}
			logger.Warn().Uint64("da_height", daHeight).Int("attempt", retries).Msg("verification failed, will retry")

		case "data":
			if len(blockResultWithBlobs.DataBlob) == 0 {
				logger.Info().
					Dur("duration", time.Since(startTime)).
					Msg("empty data block - no verification needed")
<<<<<<< HEAD
				v.onVerified(namespace, blockHeight, true, submissionDuration)
=======
				v.onVerified(namespace, blockHeight, daHeight, true)
>>>>>>> fc47bcc9
				return
			}

			// perform actual verification between bytes from ev-node and Celestia.
			verified, err := v.celestiaClient.VerifyDataBlobAtHeight(ctx, blockResultWithBlobs.DataBlob, daHeight, v.dataNS)
			if err != nil {
				logger.Warn().Err(err).Uint64("da_height", daHeight).Msg("verification failed")
				continue
			}

			if verified {
				logger.Info().
					Uint64("da_height", daHeight).
					Dur("duration", time.Since(startTime)).
					Msg("data blob verified on Celestia")
<<<<<<< HEAD
				v.onVerified(namespace, blockHeight, true, submissionDuration)
=======
				v.onVerified(namespace, blockHeight, daHeight, true)
>>>>>>> fc47bcc9
				return
			}

			// verification failed
			if retries >= len(retryIntervals)+1 {
				logger.Error().
					Uint64("da_height", daHeight).
					Dur("duration", time.Since(startTime)).
					Msg("max retries reached - data blob not verified")
<<<<<<< HEAD
				v.onVerified(namespace, blockHeight, false, 0)
=======
				v.onVerified(namespace, blockHeight, daHeight, false)
>>>>>>> fc47bcc9
				return
			}
			logger.Warn().Uint64("da_height", daHeight).Int("attempt", retries).Msg("verification failed, will retry")

		default:
			logger.Error().Str("namespace", namespace).Msg("unknown namespace type")
			return
		}
	}

	// if loop completes without success, log final error
	logger.Error().Msg("max retries exhausted - ALERT: failed to verify block")
<<<<<<< HEAD
	v.onVerified(namespace, blockHeight, false, 0)
=======
	v.onVerified(namespace, blockHeight, 0, false)
>>>>>>> fc47bcc9
}<|MERGE_RESOLUTION|>--- conflicted
+++ resolved
@@ -66,11 +66,7 @@
 	}
 }
 
-<<<<<<< HEAD
-func (v *BlockVerifier) onVerified(namespace string, blockHeight uint64, verified bool, submissionDuration time.Duration) {
-=======
-func (v *BlockVerifier) onVerified(namespace string, blockHeight, daHeight uint64, verified bool) {
->>>>>>> fc47bcc9
+func (v *BlockVerifier) onVerified(namespace string, blockHeight, daHeight uint64, verified bool, submissionDuration time.Duration) {
 	if verified {
 		v.metrics.RecordSubmissionDaHeight(v.chainID, namespace, daHeight)
 		v.metrics.RemoveVerifiedBlock(v.chainID, namespace, blockHeight)
@@ -169,11 +165,7 @@
 					Uint64("da_height", daHeight).
 					Dur("duration", time.Since(startTime)).
 					Msg("header blob verified on Celestia")
-<<<<<<< HEAD
-				v.onVerified(namespace, blockHeight, true, submissionDuration)
-=======
-				v.onVerified(namespace, blockHeight, daHeight, true)
->>>>>>> fc47bcc9
+				v.onVerified(namespace, blockHeight, daHeight, true, submissionDuration)
 				return
 			}
 
@@ -183,11 +175,7 @@
 					Uint64("da_height", daHeight).
 					Dur("duration", time.Since(startTime)).
 					Msg("max retries reached - header blob not verified")
-<<<<<<< HEAD
-				v.onVerified(namespace, blockHeight, false, 0)
-=======
-				v.onVerified(namespace, blockHeight, daHeight, false)
->>>>>>> fc47bcc9
+				v.onVerified(namespace, blockHeight, daHeight, false, 0)
 				return
 			}
 			logger.Warn().Uint64("da_height", daHeight).Int("attempt", retries).Msg("verification failed, will retry")
@@ -197,11 +185,7 @@
 				logger.Info().
 					Dur("duration", time.Since(startTime)).
 					Msg("empty data block - no verification needed")
-<<<<<<< HEAD
-				v.onVerified(namespace, blockHeight, true, submissionDuration)
-=======
-				v.onVerified(namespace, blockHeight, daHeight, true)
->>>>>>> fc47bcc9
+				v.onVerified(namespace, blockHeight, daHeight, true, submissionDuration)
 				return
 			}
 
@@ -217,11 +201,7 @@
 					Uint64("da_height", daHeight).
 					Dur("duration", time.Since(startTime)).
 					Msg("data blob verified on Celestia")
-<<<<<<< HEAD
-				v.onVerified(namespace, blockHeight, true, submissionDuration)
-=======
-				v.onVerified(namespace, blockHeight, daHeight, true)
->>>>>>> fc47bcc9
+				v.onVerified(namespace, blockHeight, daHeight, true, submissionDuration)
 				return
 			}
 
@@ -231,11 +211,7 @@
 					Uint64("da_height", daHeight).
 					Dur("duration", time.Since(startTime)).
 					Msg("max retries reached - data blob not verified")
-<<<<<<< HEAD
-				v.onVerified(namespace, blockHeight, false, 0)
-=======
-				v.onVerified(namespace, blockHeight, daHeight, false)
->>>>>>> fc47bcc9
+				v.onVerified(namespace, blockHeight, daHeight, false, 0)
 				return
 			}
 			logger.Warn().Uint64("da_height", daHeight).Int("attempt", retries).Msg("verification failed, will retry")
@@ -248,9 +224,5 @@
 
 	// if loop completes without success, log final error
 	logger.Error().Msg("max retries exhausted - ALERT: failed to verify block")
-<<<<<<< HEAD
-	v.onVerified(namespace, blockHeight, false, 0)
-=======
-	v.onVerified(namespace, blockHeight, 0, false)
->>>>>>> fc47bcc9
+	v.onVerified(namespace, blockHeight, 0, false, 0)
 }