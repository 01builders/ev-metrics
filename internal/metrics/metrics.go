package metrics

import (
	"fmt"
	"sort"
	"sync"
	"time"

	"github.com/prometheus/client_golang/prometheus"
	"github.com/prometheus/client_golang/prometheus/promauto"
)

// Metrics contains Prometheus metrics for DA verification failures
type Metrics struct {
	// UnsubmittedRangeStart tracks the start of unsubmitted block ranges.
	UnsubmittedRangeStart *prometheus.GaugeVec
	// UnsubmittedRangeEnd tracks the end of unsubmitted block ranges.
	UnsubmittedRangeEnd *prometheus.GaugeVec
	// UnsubmittedBlocksTotal tracks the total number of unsubmitted blocks.
	UnsubmittedBlocksTotal *prometheus.GaugeVec
	// ReferenceBlockHeight tracks the block height for reference endpoint (sequencer).
	ReferenceBlockHeight *prometheus.GaugeVec
	// CurrentBlockHeight tracks the block height for target endpoints (operator nodes).
	CurrentBlockHeight *prometheus.GaugeVec
	// BlockHeightDrift tracks the drift between reference and target endpoints for a specific node.
	BlockHeightDrift *prometheus.GaugeVec
<<<<<<< HEAD
	// SubmissionDuration tracks DA blob submission duration quantiles over a rolling window.
	SubmissionDuration *prometheus.SummaryVec
=======
	// SubmissionDaHeight tracks the DA height at which blocks were submitted.
	SubmissionDaHeight *prometheus.GaugeVec

	// internal tracking to ensure we only record increasing DA heights
	latestHeaderDaHeight uint64
	latestDataDaHeight   uint64
>>>>>>> fc47bcc9

	mu     sync.Mutex
	ranges map[string][]*blockRange // key: blobType -> sorted slice of ranges
}

type blockRange struct {
	start uint64
	end   uint64
}

// New creates a new Metrics instance using the default Prometheus registry
func New(namespace string) *Metrics {
	return NewWithRegistry(namespace, prometheus.DefaultRegisterer)
}

// NewWithRegistry creates a new Metrics instance with a custom registry
func NewWithRegistry(namespace string, registerer prometheus.Registerer) *Metrics {
	factory := promauto.With(registerer)
	return &Metrics{
		UnsubmittedRangeStart: factory.NewGaugeVec(
			prometheus.GaugeOpts{
				Namespace: namespace,
				Name:      "unsubmitted_block_range_start",
				Help:      "start of unsubmitted block range",
			},
			[]string{"chain_id", "blob_type", "range_id"},
		),
		UnsubmittedRangeEnd: factory.NewGaugeVec(
			prometheus.GaugeOpts{
				Namespace: namespace,
				Name:      "unsubmitted_block_range_end",
				Help:      "end of unsubmitted block range",
			},
			[]string{"chain_id", "blob_type", "range_id"},
		),
		UnsubmittedBlocksTotal: factory.NewGaugeVec(
			prometheus.GaugeOpts{
				Namespace: namespace,
				Name:      "unsubmitted_blocks_total",
				Help:      "total number of unsubmitted blocks",
			},
			[]string{"chain_id", "blob_type"},
		),
		ReferenceBlockHeight: factory.NewGaugeVec(
			prometheus.GaugeOpts{
				Namespace: namespace,
				Name:      "reference_block_height",
				Help:      "current block height of the reference endpoint (sequencer)",
			},
			[]string{"chain_id", "endpoint"},
		),
		CurrentBlockHeight: factory.NewGaugeVec(
			prometheus.GaugeOpts{
				Namespace: namespace,
				Name:      "target_block_height",
				Help:      "current block height of target endpoints (operator nodes)",
			},
			[]string{"chain_id", "endpoint"},
		),
		BlockHeightDrift: factory.NewGaugeVec(
			prometheus.GaugeOpts{
				Namespace: namespace,
				Name:      "block_height_drift",
				Help:      "block height difference between reference and target endpoints (positive = target behind, negative = target ahead)",
			},
			[]string{"chain_id", "target_endpoint"},
		),
<<<<<<< HEAD
		SubmissionDuration: factory.NewSummaryVec(
			prometheus.SummaryOpts{
				Namespace: namespace,
				Name:      "submission_duration_seconds",
				Help:      "da blob submission duration from block creation to da availability",
				Objectives: map[float64]float64{
					0.5:  0.05,
					0.9:  0.01,
					0.95: 0.01,
					0.99: 0.001,
				},
				MaxAge:     60 * time.Second,
				AgeBuckets: 6,
=======
		SubmissionDaHeight: factory.NewGaugeVec(
			prometheus.GaugeOpts{
				Namespace: namespace,
				Name:      "submission_da_height",
				Help:      "latest DA height for header and data submissions",
>>>>>>> fc47bcc9
			},
			[]string{"chain_id", "type"},
		),
		ranges: make(map[string][]*blockRange),
	}
}

// RecordSubmissionDaHeight records the DA height only if it's higher than previously recorded
func (m *Metrics) RecordSubmissionDaHeight(chainID, submissionType string, daHeight uint64) {
	m.mu.Lock()
	defer m.mu.Unlock()

	if submissionType == "header" {
		if daHeight > m.latestHeaderDaHeight {
			m.latestHeaderDaHeight = daHeight
			m.SubmissionDaHeight.WithLabelValues(chainID, "header").Set(float64(daHeight))
		}
		return
	}

	if submissionType == "data" {
		if daHeight > m.latestDataDaHeight {
			m.latestDataDaHeight = daHeight
			m.SubmissionDaHeight.WithLabelValues(chainID, "data").Set(float64(daHeight))
		}
	}
}

// RecordTotalMissingBlocks updates the total count of missing blocks metric.
func (m *Metrics) RecordTotalMissingBlocks(chainID, blobType string) {
	ranges := m.ranges[blobType]
	total := uint64(0)
	for _, r := range ranges {
		total += r.end - r.start + 1 // inclusive count
	}
	m.UnsubmittedBlocksTotal.WithLabelValues(chainID, blobType).Set(float64(total))
}

// RecordMissingBlock records a block that is missing from Celestia
func (m *Metrics) RecordMissingBlock(chainID, blobType string, blockHeight uint64) {
	m.mu.Lock()
	defer func() {
		m.RecordTotalMissingBlocks(chainID, blobType)
		m.mu.Unlock()
	}()

	ranges := m.ranges[blobType]
	if ranges == nil {
		ranges = []*blockRange{}
	}

	// find the position where this block should be inserted or merged
	idx := m.findRangeIndex(ranges, blockHeight)

	// check if block is already in a range
	if idx < len(ranges) && blockHeight >= ranges[idx].start && blockHeight <= ranges[idx].end {
		// block already tracked
		return
	}

	// check if block extends an existing range
	canMergeLeft := idx > 0 && ranges[idx-1].end+1 == blockHeight
	canMergeRight := idx < len(ranges) && ranges[idx].start-1 == blockHeight

	if canMergeLeft && canMergeRight {
		// merge two ranges
		leftRange := ranges[idx-1]
		rightRange := ranges[idx]

		m.deleteRange(chainID, blobType, leftRange)
		m.deleteRange(chainID, blobType, rightRange)

		// extend left range to include right range
		leftRange.end = rightRange.end
		m.updateRange(chainID, blobType, leftRange)

		// remove right range from slice
		m.ranges[blobType] = append(ranges[:idx], ranges[idx+1:]...)
		return
	}

	if canMergeLeft {
		// extend left range
		leftRange := ranges[idx-1]
		m.deleteRange(chainID, blobType, leftRange)
		leftRange.end = blockHeight
		m.updateRange(chainID, blobType, leftRange)
		return
	}

	if canMergeRight {
		// extend right range
		rightRange := ranges[idx]
		m.deleteRange(chainID, blobType, rightRange)
		rightRange.start = blockHeight
		m.updateRange(chainID, blobType, rightRange)
		return
	}

	// create new range
	newRange := &blockRange{
		start: blockHeight,
		end:   blockHeight,
	}
	// insert at idx
	ranges = append(ranges[:idx], append([]*blockRange{newRange}, ranges[idx:]...)...)
	m.updateRange(chainID, blobType, newRange)
	m.ranges[blobType] = ranges
}

// RemoveVerifiedBlock removes a block from the missing ranges when it gets verified
func (m *Metrics) RemoveVerifiedBlock(chainID, blobType string, blockHeight uint64) {
	m.mu.Lock()
	defer func() {
		m.RecordTotalMissingBlocks(chainID, blobType)
		m.mu.Unlock()
	}()

	ranges := m.ranges[blobType]
	if ranges == nil {
		return
	}

	// find the range containing this block
	idx := m.findRangeIndex(ranges, blockHeight)
	if idx >= len(ranges) {
		return
	}

	r := ranges[idx]

	// block not in any range, don't do anything.
	if blockHeight < r.start || blockHeight > r.end {
		return
	}

	// range contains only this block, delete it.
	if r.start == r.end {
		m.deleteRange(chainID, blobType, r)
		// remove range from slice
		m.ranges[blobType] = append(ranges[:idx], ranges[idx+1:]...)
		return
	}

	// block is at start of range, shrink the range
	if blockHeight == r.start {
		// remove from start of range
		m.deleteRange(chainID, blobType, r)
		r.start++ // modify existing range
		m.updateRange(chainID, blobType, r)
		return
	}

	// block is at end of range, shrink the range
	if blockHeight == r.end {
		// remove from end of range
		m.deleteRange(chainID, blobType, r)
		r.end-- // modify existing range
		m.updateRange(chainID, blobType, r)
		return
	}

	// block is in middle of range, split into two ranges
	oldEnd := r.end
	m.deleteRange(chainID, blobType, r)

	// update first range
	r.end = blockHeight - 1
	m.updateRange(chainID, blobType, r)

	// create new range for the second part
	newRange := &blockRange{
		start: blockHeight + 1,
		end:   oldEnd,
	}
	// insert after current range
	ranges = append(ranges[:idx+1], append([]*blockRange{newRange}, ranges[idx+1:]...)...)
	m.updateRange(chainID, blobType, newRange)

	m.ranges[blobType] = ranges
}

func (m *Metrics) updateRange(chain, blobType string, r *blockRange) {
	rangeID := m.rangeID(r)
	m.UnsubmittedRangeStart.WithLabelValues(chain, blobType, rangeID).Set(float64(r.start))
	m.UnsubmittedRangeEnd.WithLabelValues(chain, blobType, rangeID).Set(float64(r.end))
}

func (m *Metrics) deleteRange(chain, blobType string, r *blockRange) {
	rangeID := m.rangeID(r)
	m.UnsubmittedRangeStart.DeleteLabelValues(chain, blobType, rangeID)
	m.UnsubmittedRangeEnd.DeleteLabelValues(chain, blobType, rangeID)
}

// findRangeIndex finds the index of the range containing blockHeight using sort.Search
// Returns the index where blockHeight belongs (either in an existing range or insertion point)
func (m *Metrics) findRangeIndex(ranges []*blockRange, blockHeight uint64) int {
	// find the first range where start > blockHeight
	idx := sort.Search(len(ranges), func(i int) bool {
		return ranges[i].start > blockHeight
	})

	// if idx > 0, check if blockHeight is in the previous range
	if idx > 0 && blockHeight <= ranges[idx-1].end {
		return idx - 1
	}

	return idx
}

// rangeID generates the Prometheus label value for the range
func (m *Metrics) rangeID(r *blockRange) string {
	return fmt.Sprintf("%d-%d", r.start, r.end)
}

// RecordReferenceBlockHeight records the current block height of the reference endpoint
func (m *Metrics) RecordReferenceBlockHeight(chainID, endpoint string, height uint64) {
	m.ReferenceBlockHeight.WithLabelValues(chainID, endpoint).Set(float64(height))
}

// RecordCurrentBlockHeight records the current block height of a target endpoint
func (m *Metrics) RecordCurrentBlockHeight(chainID, endpoint string, height uint64) {
	m.CurrentBlockHeight.WithLabelValues(chainID, endpoint).Set(float64(height))
}

// RecordBlockHeightDrift calculates and records the drift between reference and target
func (m *Metrics) RecordBlockHeightDrift(chainID, targetEndpoint string, referenceHeight, targetHeight uint64) {
	drift := int64(referenceHeight) - int64(targetHeight)
	m.BlockHeightDrift.WithLabelValues(chainID, targetEndpoint).Set(float64(drift))
}

// RecordSubmissionDuration records the da submission duration for a given submission type
func (m *Metrics) RecordSubmissionDuration(chainID, submissionType string, duration time.Duration) {
	m.SubmissionDuration.WithLabelValues(chainID, submissionType).Observe(duration.Seconds())
}<|MERGE_RESOLUTION|>--- conflicted
+++ resolved
@@ -24,17 +24,14 @@
 	CurrentBlockHeight *prometheus.GaugeVec
 	// BlockHeightDrift tracks the drift between reference and target endpoints for a specific node.
 	BlockHeightDrift *prometheus.GaugeVec
-<<<<<<< HEAD
 	// SubmissionDuration tracks DA blob submission duration quantiles over a rolling window.
 	SubmissionDuration *prometheus.SummaryVec
-=======
 	// SubmissionDaHeight tracks the DA height at which blocks were submitted.
 	SubmissionDaHeight *prometheus.GaugeVec
 
 	// internal tracking to ensure we only record increasing DA heights
 	latestHeaderDaHeight uint64
 	latestDataDaHeight   uint64
->>>>>>> fc47bcc9
 
 	mu     sync.Mutex
 	ranges map[string][]*blockRange // key: blobType -> sorted slice of ranges
@@ -102,7 +99,6 @@
 			},
 			[]string{"chain_id", "target_endpoint"},
 		),
-<<<<<<< HEAD
 		SubmissionDuration: factory.NewSummaryVec(
 			prometheus.SummaryOpts{
 				Namespace: namespace,
@@ -116,13 +112,14 @@
 				},
 				MaxAge:     60 * time.Second,
 				AgeBuckets: 6,
-=======
+			},
+			[]string{"chain_id", "type"},
+		),
 		SubmissionDaHeight: factory.NewGaugeVec(
 			prometheus.GaugeOpts{
 				Namespace: namespace,
 				Name:      "submission_da_height",
 				Help:      "latest DA height for header and data submissions",
->>>>>>> fc47bcc9
 			},
 			[]string{"chain_id", "type"},
 		),
